--- conflicted
+++ resolved
@@ -17,7 +17,6 @@
 	"github.com/DataDog/temporal-worker-controller/internal/temporal"
 )
 
-<<<<<<< HEAD
 func (r *TemporalWorkerDeploymentReconciler) generateStatus(
 	ctx context.Context,
 	l logr.Logger,
@@ -25,7 +24,8 @@
 	req ctrl.Request,
 	workerDeploy *temporaliov1alpha1.TemporalWorkerDeployment,
 ) (*temporaliov1alpha1.TemporalWorkerDeploymentStatus, error) {
-=======
+)
+
 const controllerIdentity = "temporal-worker-controller"
 
 // TODO (Shivam): Should we be having a map of [versionID] -> Structure?
@@ -233,7 +233,6 @@
 		versions                           = newDeploymentVersionCollection()
 	)
 
->>>>>>> bd60adae
 	workerDeploymentName := computeWorkerDeploymentName(workerDeploy)
 	desiredVersionID := computeVersionID(workerDeploy)
 
@@ -248,7 +247,6 @@
 	if err != nil {
 		return nil, fmt.Errorf("unable to get Kubernetes deployment state: %w", err)
 	}
-<<<<<<< HEAD
 
 	// Fetch Temporal worker deployment state
 	temporalState, err := temporal.GetWorkerDeploymentState(
@@ -273,59 +271,6 @@
 		if err != nil {
 			l.Error(err, "error getting test workflow status")
 			// Continue without test workflow status
-=======
-	conflictToken := describeResp.ConflictToken
-	workerDeploymentInfo := describeResp.Info
-	routingConfig := workerDeploymentInfo.RoutingConfig
-	defaultVersionID = routingConfig.CurrentVersion
-
-	var rampingSinceTime *metav1.Time
-	var rampPercentage float32
-	// For each version the server has registered in the worker deployment, compute the status.
-	for _, version := range workerDeploymentInfo.VersionSummaries {
-		drainageStatus := version.DrainageStatus
-		var versionStatus temporaliov1alpha1.VersionStatus
-		if version.Version == routingConfig.CurrentVersion {
-			versionStatus = temporaliov1alpha1.VersionStatusCurrent
-		} else if version.Version == routingConfig.RampingVersion {
-			versionStatus = temporaliov1alpha1.VersionStatusRamping
-			rt := metav1.NewTime(routingConfig.RampingVersionChangedTime)
-			rampingSinceTime = &rt
-			rampPercentage = routingConfig.RampingVersionPercentage
-			l.Info(fmt.Sprintf("version %s has been ramping since %s, current ramp percentage %v", version.Version, rt.String(), rampPercentage))
-		} else if drainageStatus == sdkclient.WorkerDeploymentVersionDrainageStatusDraining {
-			versionStatus = temporaliov1alpha1.VersionStatusDraining
-		} else if drainageStatus == sdkclient.WorkerDeploymentVersionDrainageStatusDrained {
-			versionStatus = temporaliov1alpha1.VersionStatusDrained
-			// see when it was drained
-			versionResp, err := deploymentHandler.DescribeVersion(ctx, sdkclient.WorkerDeploymentDescribeVersionOptions{
-				Version: version.Version,
-			})
-			if err != nil {
-				l.Error(err, "unable to describe version to see when it drained")
-				return nil, fmt.Errorf("unable to describe version for version %q: %w", version, err)
-			}
-			drainedSinceTime := versionResp.Info.DrainageInfo.LastChangedTime
-			versions.addDrainedSince(version.Version, drainedSinceTime)
-		} else {
-			versionStatus = temporaliov1alpha1.VersionStatusInactive
-		}
-		versions.addVersionStatus(version.Version, versionStatus)
-	}
-
-	// Check the status of the test workflow for the next version, if rollout is still happening.
-	if desiredVersionID != routingConfig.CurrentVersion {
-		// Describe the desired version to get task queue information
-		// Temporal will error if any task queue in the existing current version is not present in the new current version.
-		// Temporal will also error if any task queue in the existing current version is not present in the new ramping version.
-		versionResp, err := deploymentHandler.DescribeVersion(ctx, sdkclient.WorkerDeploymentDescribeVersionOptions{
-			Version: desiredVersionID,
-		})
-		var notFound *serviceerror.NotFound
-		if err != nil && !errors.As(err, &notFound) {
-			// Ignore NotFound error, because if the version is not found, we know there are no test workflows running on it.
-			return nil, fmt.Errorf("unable to describe worker deployment version for version %q: %w", desiredVersionID, err)
->>>>>>> bd60adae
 		}
 
 		// Add test workflow status to version info if it doesn't exist
@@ -338,15 +283,5 @@
 	stateMapper := newStateMapper(k8sState, temporalState)
 	status := stateMapper.mapToStatus(desiredVersionID)
 
-<<<<<<< HEAD
 	return status, nil
-=======
-	return &temporaliov1alpha1.TemporalWorkerDeploymentStatus{
-		DefaultVersion:       defaultVersion,
-		TargetVersion:        targetVersion,
-		DeprecatedVersions:   deprecatedVersions,
-		VersionConflictToken: conflictToken,
-		LastModifierIdentity: workerDeploymentInfo.LastModifierIdentity,
-	}, nil
->>>>>>> bd60adae
 }